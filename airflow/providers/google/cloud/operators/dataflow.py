#
# Licensed to the Apache Software Foundation (ASF) under one
# or more contributor license agreements.  See the NOTICE file
# distributed with this work for additional information
# regarding copyright ownership.  The ASF licenses this file
# to you under the Apache License, Version 2.0 (the
# "License"); you may not use this file except in compliance
# with the License.  You may obtain a copy of the License at
#
#   http://www.apache.org/licenses/LICENSE-2.0
#
# Unless required by applicable law or agreed to in writing,
# software distributed under the License is distributed on an
# "AS IS" BASIS, WITHOUT WARRANTIES OR CONDITIONS OF ANY
# KIND, either express or implied.  See the License for the
# specific language governing permissions and limitations
# under the License.
"""
This module contains Google Dataflow operators.
"""

import copy
import re
from contextlib import ExitStack
from enum import Enum
<<<<<<< HEAD
from typing import Any, Dict, List, Optional
=======
from typing import Dict, List, Optional
>>>>>>> aa29389c

from airflow.models import BaseOperator
from airflow.providers.google.cloud.hooks.dataflow import DEFAULT_DATAFLOW_LOCATION, DataflowHook
from airflow.providers.google.cloud.hooks.gcs import GCSHook
from airflow.utils.decorators import apply_defaults
from airflow.version import version


class CheckJobRunning(Enum):
    """
    Helper enum for choosing what to do if job is already running
    IgnoreJob - do not check if running
    FinishIfRunning - finish current dag run with no action
    WaitForRun - wait for job to finish and then continue with new job
    """
    IgnoreJob = 1
    FinishIfRunning = 2
    WaitForRun = 3


class DataflowCreateJavaJobOperator(BaseOperator):
    """
    Start a Java Cloud DataFlow batch job. The parameters of the operation
    will be passed to the job.

    **Example**: ::

        default_args = {
            'owner': 'airflow',
            'depends_on_past': False,
            'start_date':
                (2016, 8, 1),
            'email': ['alex@vanboxel.be'],
            'email_on_failure': False,
            'email_on_retry': False,
            'retries': 1,
            'retry_delay': timedelta(minutes=30),
            'dataflow_default_options': {
                'project': 'my-gcp-project',
                'zone': 'us-central1-f',
                'stagingLocation': 'gs://bucket/tmp/dataflow/staging/',
            }
        }

        dag = DAG('test-dag', default_args=default_args)

        task = DataFlowJavaOperator(
            gcp_conn_id='gcp_default',
            task_id='normalize-cal',
            jar='{{var.value.gcp_dataflow_base}}pipeline-ingress-cal-normalize-1.0.jar',
            options={
                'autoscalingAlgorithm': 'BASIC',
                'maxNumWorkers': '50',
                'start': '{{ds}}',
                'partitionType': 'DAY'

            },
            dag=dag)

    .. seealso::
        For more detail on job submission have a look at the reference:
        https://cloud.google.com/dataflow/pipelines/specifying-exec-params

    :param jar: The reference to a self executing DataFlow jar (templated).
    :type jar: str
    :param job_name: The 'jobName' to use when executing the DataFlow job
        (templated). This ends up being set in the pipeline options, so any entry
        with key ``'jobName'`` in ``options`` will be overwritten.
    :type job_name: str
    :param dataflow_default_options: Map of default job options.
    :type dataflow_default_options: dict
    :param options: Map of job specific options.The key must be a dictionary.
        The value can contain different types:

        * If the value is None, the single option - ``--key`` (without value) will be added.
        * If the value is False, this option will be skipped
        * If the value is True, the single option - ``--key`` (without value) will be added.
        * If the value is list, the many options will be added for each key.
          If the value is ``['A', 'B']`` and the key is ``key`` then the ``--key=A --key-B`` options
          will be left
        * Other value types will be replaced with the Python textual representation.

        When defining labels (``labels`` option), you can also provide a dictionary.
    :type options: dict
    :param project_id: Optional, the GCP project ID in which to start a job.
        If set to None or missing, the default project_id from the GCP connection is used.
    :type project_id: str
    :param location: Job location.
    :type location: str
    :param gcp_conn_id: The connection ID to use connecting to Google Cloud
        Platform.
    :type gcp_conn_id: str
    :param delegate_to: The account to impersonate, if any.
        For this to work, the service account making the request must have
        domain-wide delegation enabled.
    :type delegate_to: str
    :param poll_sleep: The time in seconds to sleep between polling Google
        Cloud Platform for the dataflow job status while the job is in the
        JOB_STATE_RUNNING state.
    :type poll_sleep: int
    :param job_class: The name of the dataflow job class to be executed, it
        is often not the main class configured in the dataflow jar file.
    :type job_class: str

    :param multiple_jobs: If pipeline creates multiple jobs then monitor all jobs
    :type multiple_jobs: boolean
    :param check_if_running: before running job, validate that a previous run is not in process
    :type check_if_running: CheckJobRunning(IgnoreJob = do not check if running, FinishIfRunning=
        if job is running finish with nothing, WaitForRun= wait until job finished and the run job)
        ``jar``, ``options``, and ``job_name`` are templated so you can use variables in them.

    Note that both
    ``dataflow_default_options`` and ``options`` will be merged to specify pipeline
    execution parameter, and ``dataflow_default_options`` is expected to save
    high-level options, for instances, project and zone information, which
    apply to all dataflow operators in the DAG.

    It's a good practice to define dataflow_* parameters in the default_args of the dag
    like the project, zone and staging location.

    .. code-block:: python

       default_args = {
           'dataflow_default_options': {
               'zone': 'europe-west1-d',
               'stagingLocation': 'gs://my-staging-bucket/staging/'
           }
       }

    You need to pass the path to your dataflow as a file reference with the ``jar``
    parameter, the jar needs to be a self executing jar (see documentation here:
    https://beam.apache.org/documentation/runners/dataflow/#self-executing-jar).
    Use ``options`` to pass on options to your job.

    .. code-block:: python

       t1 = DataFlowJavaOperator(
           task_id='dataflow_example',
           jar='{{var.value.gcp_dataflow_base}}pipeline/build/libs/pipeline-example-1.0.jar',
           options={
               'autoscalingAlgorithm': 'BASIC',
               'maxNumWorkers': '50',
               'start': '{{ds}}',
               'partitionType': 'DAY',
               'labels': {'foo' : 'bar'}
           },
           gcp_conn_id='airflow-conn-id',
           dag=my-dag)

    """
    template_fields = ['options', 'jar', 'job_name']
    ui_color = '#0273d4'

    # pylint: disable=too-many-arguments
    @apply_defaults
    def __init__(
            self,
            jar: str,
            job_name: str = '{{task.task_id}}',
            dataflow_default_options: Optional[dict] = None,
            options: Optional[dict] = None,
            project_id: Optional[str] = None,
            location: str = DEFAULT_DATAFLOW_LOCATION,
            gcp_conn_id: str = 'google_cloud_default',
            delegate_to: Optional[str] = None,
            poll_sleep: int = 10,
            job_class: Optional[str] = None,
            check_if_running: CheckJobRunning = CheckJobRunning.WaitForRun,
            multiple_jobs: Optional[bool] = None,
            *args,
            **kwargs) -> None:
        super().__init__(*args, **kwargs)

        dataflow_default_options = dataflow_default_options or {}
        options = options or {}
        options.setdefault('labels', {}).update(
            {'airflow-version': 'v' + version.replace('.', '-').replace('+', '-')})
        self.project_id = project_id
        self.location = location
        self.gcp_conn_id = gcp_conn_id
        self.delegate_to = delegate_to
        self.jar = jar
        self.multiple_jobs = multiple_jobs
        self.job_name = job_name
        self.dataflow_default_options = dataflow_default_options
        self.options = options
        self.poll_sleep = poll_sleep
        self.job_class = job_class
        self.check_if_running = check_if_running
        self.job_id = None
        self.hook = None

    def execute(self, context):
        self.hook = DataflowHook(
            gcp_conn_id=self.gcp_conn_id,
            delegate_to=self.delegate_to,
            poll_sleep=self.poll_sleep
        )
        dataflow_options = copy.copy(self.dataflow_default_options)
        dataflow_options.update(self.options)
        is_running = False
        if self.check_if_running != CheckJobRunning.IgnoreJob:
            is_running = self.hook.is_job_dataflow_running(
                name=self.job_name,
                variables=dataflow_options,
                project_id=self.project_id,
                location=self.location
            )
            while is_running and self.check_if_running == CheckJobRunning.WaitForRun:
                is_running = self.hook.is_job_dataflow_running(
                    name=self.job_name, variables=dataflow_options, project_id=self.project_id,
                    location=self.location
                )

        if not is_running:
            with ExitStack() as exit_stack:
                if self.jar.lower().startswith('gs://'):
                    gcs_hook = GCSHook(self.gcp_conn_id, self.delegate_to)
                    tmp_gcs_file = exit_stack.enter_context(  # pylint: disable=no-member
                        gcs_hook.provide_file(object_url=self.jar)
                    )
                    self.jar = tmp_gcs_file.name

                def set_current_job_id(job_id):
                    self.job_id = job_id

                self.hook.start_java_dataflow(
                    job_name=self.job_name,
                    variables=dataflow_options,
                    jar=self.jar,
                    job_class=self.job_class,
                    append_job_name=True,
                    multiple_jobs=self.multiple_jobs,
                    on_new_job_id_callback=set_current_job_id,
                    project_id=self.project_id,
                    location=self.location
                )

    def on_kill(self) -> None:
        self.log.info("On kill.")
        if self.job_id:
            self.hook.cancel_job(job_id=self.job_id, project_id=self.project_id)


class DataflowTemplatedJobStartOperator(BaseOperator):
    """
    Start a Templated Cloud DataFlow batch job. The parameters of the operation
    will be passed to the job.

    :param template: The reference to the DataFlow template.
    :type template: str
    :param job_name: The 'jobName' to use when executing the DataFlow template
        (templated).
    :param options: Map of job runtime environment options.

        .. seealso::
            For more information on possible configurations, look at the API documentation
            `https://cloud.google.com/dataflow/pipelines/specifying-exec-params
            <https://cloud.google.com/dataflow/docs/reference/rest/v1b3/RuntimeEnvironment>`__

    :type options: dict
    :param dataflow_default_options: Map of default job environment options.
    :type dataflow_default_options: dict
    :param parameters: Map of job specific parameters for the template.
    :type parameters: dict
    :param project_id: Optional, the GCP project ID in which to start a job.
        If set to None or missing, the default project_id from the GCP connection is used.
    :type project_id: str
    :param location: Job location.
    :type location: str
    :param gcp_conn_id: The connection ID to use connecting to Google Cloud
        Platform.
    :type gcp_conn_id: str
    :param delegate_to: The account to impersonate, if any.
        For this to work, the service account making the request must have
        domain-wide delegation enabled.
    :type delegate_to: str
    :param poll_sleep: The time in seconds to sleep between polling Google
        Cloud Platform for the dataflow job status while the job is in the
        JOB_STATE_RUNNING state.
    :type poll_sleep: int

    It's a good practice to define dataflow_* parameters in the default_args of the dag
    like the project, zone and staging location.

    .. seealso::
        https://cloud.google.com/dataflow/docs/reference/rest/v1b3/LaunchTemplateParameters
        https://cloud.google.com/dataflow/docs/reference/rest/v1b3/RuntimeEnvironment

    .. code-block:: python

       default_args = {
           'dataflow_default_options': {
               'zone': 'europe-west1-d',
               'tempLocation': 'gs://my-staging-bucket/staging/',
               }
           }
       }

    You need to pass the path to your dataflow template as a file reference with the
    ``template`` parameter. Use ``parameters`` to pass on parameters to your job.
    Use ``environment`` to pass on runtime environment variables to your job.

    .. code-block:: python

       t1 = DataflowTemplateOperator(
           task_id='dataflow_example',
           template='{{var.value.gcp_dataflow_base}}',
           parameters={
               'inputFile': "gs://bucket/input/my_input.txt",
               'outputFile': "gs://bucket/output/my_output.txt"
           },
           gcp_conn_id='airflow-conn-id',
           dag=my-dag)

    ``template``, ``dataflow_default_options``, ``parameters``, and ``job_name`` are
    templated so you can use variables in them.

    Note that ``dataflow_default_options`` is expected to save high-level options
    for project information, which apply to all dataflow operators in the DAG.

        .. seealso::
            https://cloud.google.com/dataflow/docs/reference/rest/v1b3
            /LaunchTemplateParameters
            https://cloud.google.com/dataflow/docs/reference/rest/v1b3/RuntimeEnvironment
            For more detail on job template execution have a look at the reference:
            https://cloud.google.com/dataflow/docs/templates/executing-templates
    """
    template_fields = [
        'template',
        'job_name',
        'options',
        'parameters',
        'project_id',
        'location',
        'gcp_conn_id'
    ]
    ui_color = '#0273d4'

    @apply_defaults
    def __init__(  # pylint: disable=too-many-arguments
            self,
            template: str,
            job_name: str = '{{task.task_id}}',
            options: Optional[Dict[str, Any]] = None,
            dataflow_default_options: Optional[Dict[str, Any]] = None,
            parameters: Optional[Dict[str, str]] = None,
            project_id: Optional[str] = None,
            location: str = DEFAULT_DATAFLOW_LOCATION,
            gcp_conn_id: str = 'google_cloud_default',
            delegate_to: Optional[str] = None,
            poll_sleep: int = 10,
            *args,
            **kwargs) -> None:
        super().__init__(*args, **kwargs)
        self.template = template
        self.job_name = job_name
        self.options = options or {}
        self.dataflow_default_options = dataflow_default_options or {}
        self.parameters = parameters or {}
        self.project_id = project_id
        self.location = location
        self.gcp_conn_id = gcp_conn_id
        self.delegate_to = delegate_to
        self.poll_sleep = poll_sleep
        self.job_id = None
        self.hook: Optional[DataflowHook] = None

    def execute(self, context):
        self.hook = DataflowHook(
            gcp_conn_id=self.gcp_conn_id,
            delegate_to=self.delegate_to,
            poll_sleep=self.poll_sleep
        )

        def set_current_job_id(job_id):
            self.job_id = job_id
        options = self.dataflow_default_options
        options.update(self.options)

        job = self.hook.start_template_dataflow(
            job_name=self.job_name,
            variables=options,
            parameters=self.parameters,
            dataflow_template=self.template,
            on_new_job_id_callback=set_current_job_id,
            project_id=self.project_id,
            location=self.location
        )

        return job

    def on_kill(self) -> None:
        self.log.info("On kill.")
        if self.job_id:
            self.hook.cancel_job(job_id=self.job_id, project_id=self.project_id)


class DataflowStartFlexTemplateOperator(BaseOperator):
    """
    Starts flex templates with the Dataflow  pipeline.

    :param body: The request body
    :param location: The location of the Dataflow job (for example europe-west1)
    :type location: str
    :param project_id: The ID of the GCP project that owns the job.
        If set to ``None`` or missing, the default project_id from the GCP connection is used.
    :type project_id: Optional[str]
    :param gcp_conn_id: The connection ID to use connecting to Google Cloud
        Platform.
    :type gcp_conn_id: str
    :param delegate_to: The account to impersonate, if any.
        For this to work, the service account making the request must have
        domain-wide delegation enabled.
    :type delegate_to: str
    """

    template_fields = ["body", 'location', 'project_id', 'gcp_conn_id']

    @apply_defaults
    def __init__(
        self,
        body: Dict,
        location: str,
        project_id: Optional[str] = None,
        gcp_conn_id: str = 'google_cloud_default',
        delegate_to: Optional[str] = None,
        *args,
        **kwargs
    ) -> None:
        super().__init__(*args, **kwargs)
        self.body = body
        self.location = location
        self.project_id = project_id
        self.gcp_conn_id = gcp_conn_id
        self.delegate_to = delegate_to
        self.job_id = None
        self.hook: Optional[DataflowHook] = None

    def execute(self, context):
        self.hook = DataflowHook(
            gcp_conn_id=self.gcp_conn_id,
            delegate_to=self.delegate_to,
        )

        def set_current_job_id(job_id):
            self.job_id = job_id

        job = self.hook.start_flex_template(
            body=self.body,
            location=self.location,
            project_id=self.project_id,
            on_new_job_id_callback=set_current_job_id,
        )

        return job

    def on_kill(self) -> None:
        self.log.info("On kill.")
        if self.job_id:
            self.hook.cancel_job(job_id=self.job_id, project_id=self.project_id)


class DataflowCreatePythonJobOperator(BaseOperator):
    """
    Launching Cloud Dataflow jobs written in python. Note that both
    dataflow_default_options and options will be merged to specify pipeline
    execution parameter, and dataflow_default_options is expected to save
    high-level options, for instances, project and zone information, which
    apply to all dataflow operators in the DAG.

    .. seealso::
        For more detail on job submission have a look at the reference:
        https://cloud.google.com/dataflow/pipelines/specifying-exec-params

    :param py_file: Reference to the python dataflow pipeline file.py, e.g.,
        /some/local/file/path/to/your/python/pipeline/file. (templated)
    :type py_file: str
    :param job_name: The 'job_name' to use when executing the DataFlow job
        (templated). This ends up being set in the pipeline options, so any entry
        with key ``'jobName'`` or ``'job_name'`` in ``options`` will be overwritten.
    :type job_name: str
    :param py_options: Additional python options, e.g., ["-m", "-v"].
    :type py_options: list[str]
    :param dataflow_default_options: Map of default job options.
    :type dataflow_default_options: dict
    :param options: Map of job specific options.The key must be a dictionary.
        The value can contain different types:

        * If the value is None, the single option - ``--key`` (without value) will be added.
        * If the value is False, this option will be skipped
        * If the value is True, the single option - ``--key`` (without value) will be added.
        * If the value is list, the many options will be added for each key.
          If the value is ``['A', 'B']`` and the key is ``key`` then the ``--key=A --key-B`` options
          will be left
        * Other value types will be replaced with the Python textual representation.

        When defining labels (``labels`` option), you can also provide a dictionary.
    :type options: dict
    :param py_interpreter: Python version of the beam pipeline.
        If None, this defaults to the python3.
        To track python versions supported by beam and related
        issues check: https://issues.apache.org/jira/browse/BEAM-1251
    :type py_interpreter: str
    :param py_requirements: Additional python package(s) to install.
        If a value is passed to this parameter, a new virtual environment has been created with
        additional packages installed.

        You could also install the apache_beam package if it is not installed on your system or you want
        to use a different version.
    :type py_requirements: List[str]
    :param py_system_site_packages: Whether to include system_site_packages in your virtualenv.
        See virtualenv documentation for more information.

        This option is only relevant if the ``py_requirements`` parameter is passed.
    :param gcp_conn_id: The connection ID to use connecting to Google Cloud Platform.
    :type gcp_conn_id: str
    :param project_id: Optional, the GCP project ID in which to start a job.
        If set to None or missing, the default project_id from the GCP connection is used.
    :type project_id: str
    :param location: Job location.
    :type location: str
    :param delegate_to: The account to impersonate, if any.
        For this to work, the service account making the request must have
        domain-wide  delegation enabled.
    :type delegate_to: str
    :param poll_sleep: The time in seconds to sleep between polling Google
        Cloud Platform for the dataflow job status while the job is in the
        JOB_STATE_RUNNING state.
    :type poll_sleep: int
    """
    template_fields = ['options', 'dataflow_default_options', 'job_name', 'py_file']

    @apply_defaults
    def __init__(  # pylint: disable=too-many-arguments
            self,
            py_file: str,
            job_name: str = '{{task.task_id}}',
            dataflow_default_options: Optional[dict] = None,
            options: Optional[dict] = None,
            py_interpreter: str = "python3",
            py_options: Optional[List[str]] = None,
            py_requirements: Optional[List[str]] = None,
            py_system_site_packages: bool = False,
            project_id: Optional[str] = None,
            location: str = DEFAULT_DATAFLOW_LOCATION,
            gcp_conn_id: str = 'google_cloud_default',
            delegate_to: Optional[str] = None,
            poll_sleep: int = 10,
            *args,
            **kwargs) -> None:

        super().__init__(*args, **kwargs)

        self.py_file = py_file
        self.job_name = job_name
        self.py_options = py_options or []
        self.dataflow_default_options = dataflow_default_options or {}
        self.options = options or {}
        self.options.setdefault('labels', {}).update(
            {'airflow-version': 'v' + version.replace('.', '-').replace('+', '-')})
        self.py_interpreter = py_interpreter
        self.py_requirements = py_requirements or []
        self.py_system_site_packages = py_system_site_packages
        self.project_id = project_id
        self.location = location
        self.gcp_conn_id = gcp_conn_id
        self.delegate_to = delegate_to
        self.poll_sleep = poll_sleep
        self.job_id = None
        self.hook = None

    def execute(self, context):
        """Execute the python dataflow job."""
        with ExitStack() as exit_stack:
            if self.py_file.lower().startswith('gs://'):
                gcs_hook = GCSHook(self.gcp_conn_id, self.delegate_to)
                tmp_gcs_file = exit_stack.enter_context(  # pylint: disable=no-member
                    gcs_hook.provide_file(object_url=self.py_file)
                )
                self.py_file = tmp_gcs_file.name

            self.hook = DataflowHook(
                gcp_conn_id=self.gcp_conn_id,
                delegate_to=self.delegate_to,
                poll_sleep=self.poll_sleep
            )
            dataflow_options = self.dataflow_default_options.copy()
            dataflow_options.update(self.options)
            # Convert argument names from lowerCamelCase to snake case.
            camel_to_snake = lambda name: re.sub(r'[A-Z]', lambda x: '_' + x.group(0).lower(), name)
            formatted_options = {camel_to_snake(key): dataflow_options[key]
                                 for key in dataflow_options}

            def set_current_job_id(job_id):
                self.job_id = job_id

            self.hook.start_python_dataflow(
                job_name=self.job_name,
                variables=formatted_options,
                dataflow=self.py_file,
                py_options=self.py_options,
                py_interpreter=self.py_interpreter,
                py_requirements=self.py_requirements,
                py_system_site_packages=self.py_system_site_packages,
                on_new_job_id_callback=set_current_job_id,
                project_id=self.project_id,
                location=self.location,
            )

    def on_kill(self) -> None:
        self.log.info("On kill.")
        if self.job_id:
            self.hook.cancel_job(job_id=self.job_id, project_id=self.project_id)<|MERGE_RESOLUTION|>--- conflicted
+++ resolved
@@ -23,11 +23,7 @@
 import re
 from contextlib import ExitStack
 from enum import Enum
-<<<<<<< HEAD
 from typing import Any, Dict, List, Optional
-=======
-from typing import Dict, List, Optional
->>>>>>> aa29389c
 
 from airflow.models import BaseOperator
 from airflow.providers.google.cloud.hooks.dataflow import DEFAULT_DATAFLOW_LOCATION, DataflowHook

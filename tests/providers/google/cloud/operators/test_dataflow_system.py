--- conflicted
+++ resolved
@@ -36,7 +36,6 @@
 @pytest.mark.credential_file(GCP_DATAFLOW_KEY)
 class CloudDataflowExampleDagsSystemTest(GoogleSystemTest):
     @provide_gcp_context(GCP_DATAFLOW_KEY)
-<<<<<<< HEAD
     def test_run_example_gcp_dataflow_native_java(self):
         self.run_dag('example_gcp_dataflow_native_java', CLOUD_DAG_FOLDER)
 
@@ -47,7 +46,7 @@
     @provide_gcp_context(GCP_DATAFLOW_KEY)
     def test_run_example_gcp_dataflow_template(self):
         self.run_dag('example_gcp_dataflow_template', CLOUD_DAG_FOLDER)
-=======
+
     def test_run_example_dag_function(self):
         self.run_dag("example_gcp_dataflow", CLOUD_DAG_FOLDER)
 
@@ -107,7 +106,7 @@
                     "gcloud",
                     "builds",
                     "submit",
-                    f"--substitutions="
+                    "--substitutions="
                     + ",".join([f"{k}={shlex.quote(v)}" for k, v in substitutions.items()]),
                     f"--config={f.name}",
                     "--no-source",
@@ -117,7 +116,7 @@
         # Build template
         with NamedTemporaryFile() as f:
             manifest_url = (
-                f"https://raw.githubusercontent.com/"
+                "https://raw.githubusercontent.com/"
                 f"{EXAMPLE_FLEX_TEMPLATE_REPO}/{EXAMPLE_FLEX_TEMPLATE_COMMIT}/"
                 f"{EXAMPLE_FLEX_TEMPLATE_SUBDIR}/metadata.json"
             )
@@ -236,5 +235,4 @@
         self.execute_cmd(["bq", "rm", "-r", "-f", "-d", f'{self._project_id()}:{BQ_FLEX_TEMPLATE_DATASET}'])
 
         # Delete the Cloud Storage bucket
-        self.execute_cmd(["gsutil", "rm", "-r", f"gs://{GCS_FLEX_TEMPLATE_BUCKET_NAME}"])
->>>>>>> aa29389c
+        self.execute_cmd(["gsutil", "rm", "-r", f"gs://{GCS_FLEX_TEMPLATE_BUCKET_NAME}"])